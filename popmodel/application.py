# -*- coding: utf-8 -*-
"""
Created on Mon Jul 14 10:49:58 2014

@author: abirdsall
"""

"""
Kinetic model for two-photon OH LIF with focus on examining IR transition.

Capabilities:
--Model population distribution across frequency space for v"=1 <-- v"=0
transition.
--Model different options for sweeping IR laser freq over time
--Use loadHITRAN to extract parameters from HITRAN file
--Collect other physical and experimental parameters from ohcalcs
--Integrate ODE describing population in quantum states, modified from
loadHITRAN module.
--Assume no properties change over feature width
-consider populations both within and without rotational level of interest.
-turn off UV laser calculations an option to save memory

--

We don't expect velocities to be redistributed when bits of population are
in the excited state, because correlation time for dilute gas has
limit of infinity -- consequence of low density. But,
there are still some collisions, hence collisional broadening...?

"""
# modules within package
import ohcalcs as oh
import atmcalcs as atm
import loadHITRAN as loadHITRAN

# other modules
import numpy as np
import scipy.special
import matplotlib.pyplot as plt
from scipy.constants import k as kb
from scipy.constants import c, N_A, pi
from scipy.integrate import ode
from math import floor
import logging
import ConfigParser
logging.basicConfig(level=logging.INFO)

class Sweep(object):
    '''
    Represent sweeping parameters of the laser. Before performing solveode on
    a KineticsRun, need to alignBins of Sweep: adjust Sweep parameters to
    match Abs and align bins of Abs and Sweep.
    '''
    def __init__(self,
        stype='saw',
        tsweep=1.e-4,
        width=500.e6,
        binwidth=1.e6,
        factor=.1,
        keepTsweep=False,
        keepwidth=False):
        # Invariant parameters
        self.tsweep=tsweep # s
        self.ircen=0 # set center of swept ir
        self.stype=stype # allowed: 'saw' or 'sin'
        self.binwidth=binwidth # Hz, have been using 1 MHz

        # Sweep width -- alignBins can later reduce
        self.width=width # Hz
        # max is 500 MHz for OPO cavity sweep, 100 GHz for seed sweep

        # make initial las_bins array
        self.makebins()

        # absortion cutoff relative to peak, used to reduce sweep width
        self.factor=factor

        # Whether alignbins readjusts sweep time or width
        self.keepTsweep=keepTsweep
        self.keepwidth=keepwidth

    def makebins(self):
        '''
        Used in self.__init__ to make initial las_bins array.
        '''
        self.las_bins = np.arange(self.ircen-self.width/2,
            self.ircen+self.width/2+self.binwidth,self.binwidth)

    def alignBins(self, abfeat):
        '''
        Adjust width, tsweep and las_bins of Sweep to match given abfeat Abs
        object.

        Parameters
        ----------
        abfeat : popmodel.application.Abs
        Absorption feature Sweep is aligned to. Must have abs_freq and pop
        (i.e., from Abs.makeProfile()).
        '''
        if self.keepwidth==False:
            # use absorption feature and cutoff factor to determine sweep size
            start = np.where(abfeat.pop>self.factor*np.max(abfeat.pop))[0][0]
            end = np.where(abfeat.pop>self.factor*np.max(abfeat.pop))[0][-1]
            abswidth = abfeat.abs_freq[end]-abfeat.abs_freq[start]
            if abswidth > self.width: # keep sweep.width at max
                logging.info('alignBins: IR sweep width maximized: {:.2g} MHz'
                    .format(self.width/1e6))
                abmid = floor(np.size(abfeat.abs_freq)/2.)
                irfw=self.width/self.binwidth
                self.las_bins=abfeat.abs_freq[abmid-irfw/2:abmid+irfw/2]
                abfeat.intpop=abfeat.pop[abmid-irfw/2:abmid+irfw/2]
            else: # reduce self.width
                fullwidth=self.width
                if self.keepTsweep==False: # scale tsweep by width reduction
                    self.tsweep=self.tsweep*abswidth/fullwidth 
                    logging.info('alignBins: IR sweep time reduced to {:.2g} \
                        s'.format(self.tsweep))
                else:
                    logging.info('alignBins: IR sweep time maintained at \
                        {:.2g} s'.format(self.tsweep))
                self.width=abswidth
                self.las_bins = abfeat.abs_freq[start:end]
                abfeat.intpop=abfeat.pop[start:end] # integrated pop
                logging.info('alignBins: IR sweep width reduced to {:.2g} MHz'
                    .format(abswidth/1e6))

        else:
            # Keep initial width, but still align bins to abfeat.abs_freq
            logging.info('alignBins: maintaining manual width and tsweep')
            start = np.where(abfeat.abs_freq>=self.las_bins[0])[0][0]
            end = np.where(abfeat.abs_freq<=self.las_bins[-1])[0][-1]
            self.las_bins=abfeat.abs_freq[start:end]
            self.width=self.las_bins[-1]-self.las_bins[0]+self.binwidth
            abfeat.intpop=abfeat.pop[start:end] # integrated pop
            logging.info('alignBins: sweep width {:.2g} MHz, \
                sweep time {:.2g} s'.format(self.width/1e6, self.tsweep))
        
        # report how much of the b<--a feature is being swept over:
        part_swept=np.sum(abfeat.intpop)
        logging.info('alignBins: region swept by IR beam represents {:.1%} \
            of feature\'s total population'.format(part_swept))

class Abs(object):
    '''absorbance line profile, consisting of two 1D arrays:
    abs_freq : bins of frequencies
    pop : relative population absorbing in each frequency bin
    '''
    def __init__(self,wnum,binwidth=1.e6):
        self.wnum=wnum # cm^-1
        self.freq=wnum*c*100 # Hz
        self.binwidth=binwidth
       
    def __str__(self):
        return 'Absorbance feature centered at '+str(self.wnum)+' cm^-1'
      
    def makeProfile(self,abswidth=1000.e6,press=oh.op_press,T=oh.temp,
        g_air=oh.g_air,mass=oh.mass):
        '''
        Use voigt func to create IR profile we want.
    
        Parameters:
        -----------
        press : float
        Operating pressure, torr. Defaults to ohcalcs value
    
        temp : float
        Temperature. Defaults to ohcalcs value
        '''
        sigma=(kb*T / (mass*c**2))**(0.5)*self.freq # Gaussian std dev
    
        gamma=(g_air*c*100) * press/760. # Lorentzian parameter
        # air-broadened HWHM at 296K, HITRAN (converted from cm^-1 atm^-1)
        # More correctly, correct for temperature -- see Dorn et al. Eq 17

        # Make abs_freq profile, checking pop at edge <1% of peak
        enoughWidth=False 
        while enoughWidth==False:
            abs_freq = np.arange(-abswidth/2,
                abswidth/2+self.binwidth,
                self.binwidth)
            raw_pop=voigt(abs_freq,1,0,sigma,gamma,True)
            norm_factor = 1/np.sum(raw_pop)
            pop=raw_pop * norm_factor # makes sum of pops = 1.
            if pop[0]>=0.01*np.max(pop):
                abswidth=abswidth*1.5
            else:
                enoughWidth=True
        self.abs_freq = abs_freq
        self.pop = pop
        startfwhm=np.where(pop>=np.max(pop)*0.5)[0][0]
        endfwhm=np.where(pop>=np.max(pop)*0.5)[0][-1]
        fwhm=abs_freq[endfwhm]-abs_freq[startfwhm]
<<<<<<< HEAD
        logging.info('makeProfile: made abs profile')
        logging.info('makeProfile: abs profile has FHWM = {:.2g} MHz'
            .format(fwhm/1e6))
        logging.info('makeProfile: total width of stored array = {:.2g} MHz'
            .format(abswidth/1e6))
=======
        print'makeProfile: made abs profile'
        print'makeProfile: abs profile has FWHM = {:.2g} MHz'.format(fwhm/1e6)
        print'makeProfile: total width of stored array = {:.2g} MHz'.format(abswidth/1e6)
>>>>>>> c761bad8
        # return np.array([abs_freq, pop])

def voigt(xarr,amp,xcen,sigma,gamma,normalized=False):
    """
    Normalized Voigt profile from pyspeckit, on Github.

    z = (x+i*gam)/(sig*sqrt(2))
    V(x,sig,gam) = Re(w(z))/(sig*sqrt(2*pi))

    The area of V in this definition is 1.
    If normalized=False, then you can divide the integral of V by
    sigma*sqrt(2*pi) to get the area.

    Original implementation converted from
    http://mail.scipy.org/pipermail/scipy-user/2011-January/028327.html
    (had an incorrect normalization and strange treatment of the input
    parameters)

    Modified implementation taken from wikipedia, using the definition.
    http://en.wikipedia.org/wiki/Voigt_profile

    Parameters
    ----------
    xarr : np.ndarray
    The X values over which to compute the Voigt profile
    amp : float
    Amplitude of the voigt profile
    if normalized = True, amp is the AREA
    xcen : float
    The X-offset of the profile
    sigma : float
    The width / sigma parameter of the Gaussian distribution -- standard
    deviation
    gamma : float
    The width / shape parameter of the Lorentzian distribution -- HWHM
    normalized : bool
    Determines whether "amp" refers to the area or the peak of the voigt
    profile

    Outputs
    -------
    V : np.ndarray
    Voigt profile y values for xarr, either normalized or not.
    """
    z = ((xarr-xcen) + 1j*gamma) / (sigma * np.sqrt(2))
    V = amp * np.real(scipy.special.wofz(z))
    if normalized:
        return V / (sigma*np.sqrt(2*np.pi))
    else:
        return V

class KineticsRun(object):
    '''Entire model of OH population kinetics. Has single instance of Sweep
    and of Abs. Sweep is made in __init__, while Abs is made after the HITRAN
    file is imported and the absorption feature selected.'''
    def __init__(self,
        press=oh.op_press,
        temp=oh.temp,
        xoh=oh.xoh,
        stype='sin',
        delay=100,
        keepN=False,
        tsweep=1.e-4,
        width=500.e6,
        binwidth=1.e6,
        factor=.1,
        keepTsweep=False,
        keepwidth=False,
        withoutUV=False,
        rotequil=True,
        redistequil=True,
        lumpsolve=False):
        # Sweep object
        self.sweep=Sweep(stype=stype,
                        tsweep=tsweep,
                        width=width,
                        binwidth=binwidth,
                        factor=factor,
                        keepTsweep=keepTsweep,
                        keepwidth=keepwidth)

        # Operation parameters
        self.press=press # torr
        self.temp=temp # K
        self.xoh=xoh # mixing ratio of OH
        self.ohtot = atm.press_to_numdens(press,temp)*xoh

        # ODE solution parameters
        self.delay = delay # s, artificial UV delay to allow b to spin up
        # default delay huge to effectively 'turn off' UV pulse for now...
        self.keepN = keepN # 'True' keeps full N array -- lots of memory.
        self.withoutUV = withoutUV # don't bother with UV if not needed
        self.rotequil = rotequil
        self.redistequil = redistequil
        self.lumpsolve = lumpsolve
        
    def addhitran(self,file,a):
        # Collect info from HITRAN and extract:
        hpar = loadHITRAN.processHITRAN(file)
        self.hline = hpar[a] # single set of parameters from hpar
        logging.info('addhitran: using {}({}) line at {:.4g} cm^-1'
            .format(self.hline['branch'],self.hline['line'],
                self.hline['wnum_ab']))

    def makeAbs(self,file,a):
        # Make an absorption feature object given a HITRAN file and line.
        # Collect info from HITRAN and extract:
        self.addhitran(file,a)
        # Set up IR b<--a absorption profile
        self.abfeat = Abs(wnum=self.hline['wnum_ab'])
        self.abfeat.makeProfile(press=self.press,
                                T=self.temp,    
                                g_air=self.hline['g_air'])

    def solveode(self, file='13_hit12.par', a=24, intperiods=2.1,
        avg_step_in_bin=20.):
        '''Integrate ode describing two-photon LIF.

        Uses master equation (no Jacobian) and all relevant parameters. Uses
        ohcalcs and atmcalcs modules.
        
        Define global parameters that are independent of HITRAN OH IR data
        within function: Additional OH parameters related to 'c' state and
        quenching, and laser parameters. Also set up parameters for solving
        and plotting ODE.

        Parameters:
        -----------
        file : str
        Input HITRAN file (160-char format).
        
        a : int
        index of transition to use, within 'file'. a=24 gives Q1(1) line in
        '13_hit12.par'

        Outputs:
        --------
        N : ndarray
        Relative population of 'a', 'b' and 'c' states over integration time.    
        '''
        logging.warning('solveode: integrating at {} torr, {} K, OH in cell \
            {:.2g} cm^-3'.format(self.press,self.temp,self.ohtot))
        logging.info('solveode: sweep mode: {}'.format(self.sweep.stype))
        # Set up IR b<--a absorption profile from HITRAN
        self.makeAbs(file,a)
        
        # Algin bins for IR laser and absorbance features for integration
        self.sweep.alignBins(self.abfeat)

        # set integration time based on IR sweep time and intperiods argument
        tl = self.sweep.tsweep*intperiods # total integration time
        # avg_bintime calced for 'sin'. 'saw' twice as long.
        avg_bintime = self.sweep.tsweep\
            /(2*self.sweep.width/self.sweep.binwidth)
        dt = avg_bintime/avg_step_in_bin
        # checked: avg 20 avg_step_in_bin agrees with 100
        self.tbins = np.arange(0, tl+dt, dt)
        t_steps = np.size(self.tbins)

        logging.info('solveode: integrating {:.2g} s, \
            step size {:.2g} s'.format(tl,dt))

        # define local variables for convenience
        num_las_bins=np.size(self.sweep.las_bins)
        num_int_bins=num_las_bins+2 # +2 = outside laser sweep, other rot
        tsweep = self.sweep.tsweep
        stype = self.sweep.stype

        # Determine location of swept IR (a to b) laser by defining 1D array
        # self.sweepfunc: las_bins index for each point in tsweep.
        tindex=np.arange(np.size(self.tbins))
        tindexsweep=np.searchsorted(self.tbins,tsweep,side='right')-1
        if stype=='saw':
            self.sweepfunc=np.floor((tindex%tindexsweep)*(num_las_bins)\
                /tindexsweep)
        elif stype=='sin':
            self.sweepfunc = np.round((num_las_bins-1)/2.\
                *np.sin(2*pi/tindexsweep*tindex)+(num_las_bins-1)/2.)

        # set up ODE
        self.time_progress=0 # laspos looks at this to choose sweepfunc index.

        # Create initial state N0, all pop distributed in ground state
        if self.withoutUV:
            self.nlevels=2
        else:
            self.nlevels=3    

        # assume for now dealing with N"=1.
        self.N0 = np.zeros((self.nlevels,num_int_bins))
        self.N0[0,0:-2] = self.abfeat.intpop * oh.rotfrac[0] * self.ohtot
        self.N0[0,-2] = (self.abfeat.pop.sum() - self.abfeat.intpop.sum()) \
            *oh.rotfrac[0] * self.ohtot # pop outside laser sweep
        self.N0[0,-1] = self.ohtot * (1-oh.rotfrac[0]) # other rot levels

        # Create array to store output at each timestep, depending on keepN
        # N stores a/b/c state pops in each bin over time
        # abcpop stores a/b/c pops, tracks in or out rot level of interest.
        if self.keepN:
            self.N=np.empty((t_steps,self.nlevels,num_int_bins))
            self.N[0] = self.N0
        else:
            self.abcpop=np.empty((t_steps,self.nlevels,2))
            self.abcpop[0]=np.array([self.N0[:,0:-1].sum(1),self.N0[:,-1]]).T

        # Initialize scipy.integrate.ode object, lsoda method
        r = ode(self.dN)
        r.set_integrator('lsoda', with_jacobian=False)
        if self.lumpsolve:
            self.N0lump=self.makeNlump(self.N0)
            r.set_initial_value(list(self.N0lump.ravel()), 0)
        else:
            r.set_initial_value(list(self.N0.ravel()), 0)

        logging.info('  %  |   time   |   bin   ')
        logging.info('--------------------------')

        # Solve ODE
        old_complete=0 # tracks integration progress for logging
        while r.successful() and r.t < tl-dt:
            # display progress
            complete = r.t/tl

            if floor(complete*100/10)!=floor(old_complete*100/10):
                logging.info(' {0:>3.0%} | {1:8.2g} | {2:7.0f} '
                    .format(complete,r.t,self.sweepfunc[self.time_progress]))
            old_complete = complete
            
            # integrate
            entry=int(round(r.t/dt))+1
            nextstep = r.integrate(r.t + dt)
            nextstepN = np.resize(nextstep, (self.nlevels,num_int_bins))

            # save output
            if self.keepN == True:
                self.N[entry] = nextstepN
            else:
                self.abcpop[entry] = np.array([nextstepN[:,0:-1].sum(1),
                    nextstepN[:,-1]]).T

            self.time_progress+=1

        logging.info('solveode: done with integration')

    def makeNlump(self,N):
        out=np.zeros((self.nlevels,4))
        out[0,0]=N[0,self.laspos()]
        out[0,1]=np.sum(N[0,:])-out[0,0]
        out[0,-2:]=N[0,-2:] # same values outside laser sweep, other rot
        return out

    def laspos(self):
        '''determine position of IR laser'''
        voigt_pos = self.sweepfunc[self.time_progress]
        num_las_bins=np.size(self.sweep.las_bins)
        num_int_bins=num_las_bins+2
        if voigt_pos+1 > num_las_bins:
            logging.warning('laspos: voigt_pos out of range')
        return voigt_pos

    def dN(self, t, y):
        '''differential equations describing two- or three-state OH pop model

        Parameters:
        -----------
        t : float
        Time
        y: ??
        1D-array
        '''

        # Define parameters from OH literature
        Acb = oh.Acb
        Aca = oh.Aca
        kqb = oh.kqb
        kqc = oh.kqc

        # Define parameters inherent to laser operation
        Lab = oh.Lab
        Lbc = oh.Lbc
        period = oh.period_UV
        pulsewidth_UV = oh.pulsewidth_UV

        # Define parameters dependent on KineticsRun instance:
        Bab = self.hline['Bab']
        Bba = self.hline['Bba']
        Bbc = self.hline['Bbc']
        Bcb = self.hline['Bcb']
        Q = atm.press_to_numdens(self.press, self.temp) # quencher conc

        # Represent position of IR laser with Lab_sweep
        # smaller integration matrix with lumpsolve:
        if self.lumpsolve:
            Lab_sweep=np.array([Lab,0])

        else:
            voigt_pos=self.laspos()
            num_int_bins=np.size(self.sweep.las_bins)+2
            Lab_sweep=np.zeros(num_int_bins)
            Lab_sweep[voigt_pos]=Lab

        # reshape y back into form where each nested 1D array contains all
        # populations in given energy level:
        y=y.reshape(self.nlevels,-1)
        
        # Calculate coefficients for...
        # ...b<--a:
        absorb_ab = Bab * Lab_sweep * y[0]

        # ...b-->a: (spont emission negligible)
        stim_emit_ba = Bba * Lab_sweep * y[1]
        quench_b = kqb * Q * y[1]

        # ...rotational relaxation:
        # convention: positive = gain pop in rot state of interest
        rrout = np.array([7.72e-10,7.72e-10, 4.65e-10])
        # Values from Smith and Crosley, 1990. Undifferentiated for quencher
        # or vibrational state
        rrin = rrout * oh.rotfrac/(1-oh.rotfrac)

        if self.redistequil:
            fdist = (self.N0[0,0:-1]/self.N0[0,0:-1].sum())
        elif y[0,0:-1].sum() != 0:
            fdist = (y[0,0:-1]/y[0,0:-1].sum())
        else:
            fdist = 0

        # if UV laser calcs are off, only have a and b states:
        if self.withoutUV:
            dN0 = - absorb_ab + stim_emit_ba + quench_b
            dN1 = absorb_ab - stim_emit_ba - quench_b
            intermediate = np.array([dN0, dN1])

            rrvalues = np.empty_like(intermediate)
            if self.rotequil:
                rrvalues[0,0:-1] = -y[0,0:-1]*Q*rrout[0] \
                +y[0,-1]*Q*rrin[0]*fdist
                # assuming repopulation from other rotational levels flows to 
                # rot level of interest based on equilibrium distribution
                rrvalues[0,-1] = y[0,0:-1].sum()*Q*rrout[0] \
                -y[0,-1]*Q*rrin[0]
                
                if y[1,0:-1].sum() != 0: # avoid divide by zero error
                    rrvalues[1,0:-1] = -y[1,0:-1]*Q*rrout[1]\
                        +y[1,-1]*Q*rrin[1]*fdist
                    # approx equilibrium distribution same as v"=0
                    rrvalues[1,-1] = y[1,0:-1].sum()*Q*rrout[1] \
                        -y[1,-1]*Q*rrin[1]
                else:
                    rrvalues[1,:] = 0
            else:
                rrvalues.fill(0)
            result = (intermediate + rrvalues).ravel()

            return result

        # if UV laser calcs are on, a little more to do:
        else:
            # Pulse the UV (b to c) laser (assume total time < rep rate):
            if t>self.delay and t<pulsewidth_UV+self.delay:
                Lbc=Lbc
            else:
                Lbc = 0

            # c<--b processes:
            absorb_bc = Bbc * Lbc * y[1]

            # c-->a processes:
            spont_emit_ca = Aca * y[2]
            quench_c = kqc * Q * y[2]

            # c-->b processes:
            stim_emit_cb = Bcb * Lbc * y[2]
            spont_emit_cb = Acb * y[2]

            dN0 = - absorb_ab + stim_emit_ba + spont_emit_ca + quench_b \
                + quench_c
            dN1 = absorb_ab - stim_emit_ba + stim_emit_cb - absorb_bc \
                - quench_b + spont_emit_cb
            dN2 = - spont_emit_cb + absorb_bc - spont_emit_ca - quench_c \
                - stim_emit_cb

            intermediate = np.array([dN0, dN1, dN2])

            rrvalues = np.empty_like(intermediate)
            if self.rotequil:
                rrvalues[0,0:-1] = -y[0,0:-1]*Q*rrout[0] \
                    + y[0,-1]*Q*rrin[0]*fdist
                # assuming repopulation from other rotational levels flows to 
                # rot level of interest based on equilibrium distribution
                rrvalues[0,-1] = y[0,0:-1].sum()*Q*rrout[0] \
                    - y[0,-1]*Q*rrin[0]
                
                if y[1,0:-1].sum() != 0: # avoid divide by zero error
                    rrvalues[1,0:-1] = -y[1,0:-1]*Q*rrout[1] \
                        + y[1,-1]*Q*rrin[1]*fdist
                    # approx equilibrium distribution same as v"=0
                    rrvalues[1,-1] = y[1,0:-1].sum()*Q*rrout[1] \
                        - y[1,-1]*Q*rrin[1]
                else:
                    rrvalues[1,:] = 0

                if y[2,0:-1].sum() != 0: # avoid divide by zero error
                    rrvalues[2,0:-1] = -y[2,0:-1]*Q*rrout[2] \
                        + y[2,-1]*Q*rrin[2]*fdist
                    rrvalues[2,-1] = y[2,0:-1].sum()*Q*rrout[2] \
                        - y[2,-1]*Q*rrin[2]
                else:
                    rrvalues[2,:] = 0

            else:
                rrvalues.fill(0)

            result = (intermediate + rrvalues).ravel()
            # flatten to 1D array: 1st all 'a' states entries, then 'b', ...:
            return result

        
    def plotpops(self,
        title='Relative population in v\"=1, N\"=1, J\"=1.5',
        yl='Fraction of total OH'):
        '''Given solution N to solveode, plot 'b' state population over time.

        Requires:
        -either 'abcpop' or 'N' (to make 'abcpop') from solveode input
        -to make 'abcpop' from 'N', need tbins, nlevels

        '''
        if hasattr(self,'abcpop')==False and hasattr(self,'N')==False:
            logging.warning('need to run solveode first!')
            return
        elif hasattr(self,'abcpop')==False and hasattr(self,'N')==True:
            self.abcpop = np.empty((np.size(self.tbins),self.nlevels,2))
            self.abcpop[:,:,0]=self.N[:,:,0:-1].sum(2)
            self.abcpop[:,:,1]=self.N[:,:,-1]

        self.plotvslaser(self.abcpop[:,1,0]/self.ohtot,title,yl)

    def plotvslaser(self,func,title='plot',yl='y axis'):
        '''make arbitrary plot in time w laser sweep as second plot'''
        if hasattr(self,'abcpop')==False and hasattr(self,'N')==False:
            logging.warning('need to run solveode first!')
            return
        elif hasattr(self,'abcpop')==False and self.keepN:
            self.abcpop = np.empty((np.size(self.tbins),self.nlevels,2))
            self.abcpop[:,:,0]=self.N[:,:,0:-1].sum(2)
            self.abcpop[:,:,1]=self.N[:,:,-1]
        
        fig, (ax0, ax1) = plt.subplots(nrows=2, sharex=True)
        fig.subplots_adjust(hspace=.3)
        ax0.plot(self.tbins*1e6,func)
        ax0.set_title(title)
        ax0.set_ylabel(yl)

        time_indices=np.arange(np.size(self.tbins))
        ax1.plot(self.tbins*1e6,
            self.sweep.las_bins[self.sweepfunc[time_indices].astype(int)]/1e6)
        ax1.set_title('Position of IR beam')
        ax1.set_xlabel('Time ($\mu$s)')
        ax1.set_ylabel('Relative Frequency (MHz)')
        plt.show()    

    def plotfeature(self,laslines=True):
        ''''''
        fig, (ax0) = plt.subplots(nrows=1)
        ax0.plot(self.abfeat.abs_freq/1e6,self.abfeat.pop)
        ax0.set_title('Calculated absorption feature, ' \
            + str(self.press)+' torr')
        ax0.set_xlabel('Relative frequency (MHz)')
        ax0.set_ylabel('Relative absorption')
        
        if laslines:
            ax0.axvline(self.sweep.las_bins[0],ls='--')
            ax0.axvline(self.sweep.las_bins[-1],ls='--')
        plt.show()

    def saveOutput(self,file):
        ''''''
        np.savez(file,
            abcpop=self.abcpop,
            las_bins=self.sweep.las_bins,
            tbins=self.tbins,
            sweepfunc=self.sweepfunc,
            abs_freq=self.abfeat.abs_freq,
            pop=self.abfeat.pop)

    def loadOutput(self,file):
        with np.load(file) as data:
            self.abcpop=data['abcpop']
            self.sweep.las_bins=data['las_bins']
            self.tbins=data['tbins']
            self.sweepfunc=data['sweepfunc']
            self.abfeat = Abs(0)
            self.abfeat.abs_freq=data['abs_freq']
            self.abfeat.pop=data['pop']

# Simple batch scripts

def pressdepen(file):
    i=1
    pressconsidered=(2,10,100,760)
    for press in pressconsidered:
        logging.info('--------------------')
        logging.info('KineticsRun {:} OF {}'.format(i,
            np.size(pressconsidered)))
        logging.info('--------------------')
        k=KineticsRun(press=press,stype='sin')
        k.solveode(file)
        # k.plotpops()
        #k.abfeat=Abs()
        #k.abfeat.makeProfile(press=press)
        #k.sweep.matchAbsSize(k.abfeat)
        i+=1

def sweepdepen(file):
    for factor in (0.01, 0.1, 0.5, 0.9):
        k=KineticsRun(stype='sin')
        k.sweep.factor=factor
        # k.abfeat=Abs()
        # k.abfeat.makeProfile()
        # k.sweep.matchAbsSize(k.abfeat)
        k.solveode(file)
        # k.plotpops()<|MERGE_RESOLUTION|>--- conflicted
+++ resolved
@@ -190,17 +190,12 @@
         startfwhm=np.where(pop>=np.max(pop)*0.5)[0][0]
         endfwhm=np.where(pop>=np.max(pop)*0.5)[0][-1]
         fwhm=abs_freq[endfwhm]-abs_freq[startfwhm]
-<<<<<<< HEAD
         logging.info('makeProfile: made abs profile')
-        logging.info('makeProfile: abs profile has FHWM = {:.2g} MHz'
+        logging.info('makeProfile: abs profile has FWHM = {:.2g} MHz'
             .format(fwhm/1e6))
         logging.info('makeProfile: total width of stored array = {:.2g} MHz'
             .format(abswidth/1e6))
-=======
-        print'makeProfile: made abs profile'
-        print'makeProfile: abs profile has FWHM = {:.2g} MHz'.format(fwhm/1e6)
-        print'makeProfile: total width of stored array = {:.2g} MHz'.format(abswidth/1e6)
->>>>>>> c761bad8
+
         # return np.array([abs_freq, pop])
 
 def voigt(xarr,amp,xcen,sigma,gamma,normalized=False):
