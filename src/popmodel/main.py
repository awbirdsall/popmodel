--- conflicted
+++ resolved
@@ -440,17 +440,12 @@
                 idx_zeros = rot_denom == 0
                 rot_factor[~idx_zeros] = (rot_num[~idx_zeros] /
                                           rot_denom[~idx_zeros])
-<<<<<<< HEAD
-                stim_emit = (intensity(self.tbins[timerange_s], self.uvlaser) *
-                             self.rates['Bcb'] * rot_factor)
-=======
                 if self.irlaser['bandwidth'] > self.abfeat.fwhm:
                     bwcorrect = self.abfeat.fwhm / self.irlaser['bandwidth']
                 else:
                     bwcorrect = 1
-                stim_emit = (intensity(self.tbins[dt_s], self.uvlaser) *
+                stim_emit = (intensity(self.tbins[timerange_s], self.uvlaser) *
                              self.rates['Bcb'] * rot_factor * bwcorrect)
->>>>>>> 959c6f48
             else:
                 stim_emit = 0
             qyield = fluor / (spont_emit + stim_emit + quench)
@@ -483,17 +478,12 @@
                     [~idx_zeros] / self.pop_full[timerange_s, 3, :].sum(1)
                     [~idx_zeros]
                     )
-<<<<<<< HEAD
-                stim_emit = (intensity(self.tbins[timerange_s], self.uvlaser) *
-                             self.rates['Bcb'] * rot_factor)
-=======
                 if self.irlaser['bandwidth'] > self.abfeat.fwhm:
                     bwcorrect = self.abfeat.fwhm / self.irlaser['bandwidth']
                 else:
                     bwcorrect = 1
-                stim_emit = (intensity(self.tbins[dt_s], self.uvlaser) *
+                stim_emit = (intensity(self.tbins[timerange_s], self.uvlaser) *
                              self.rates['Bcb'] * rot_factor * bwcorrect)
->>>>>>> 959c6f48
             else:
                 stim_emit = 0
             qyield = fluor / (spont_emit + stim_emit + quench)
