from __future__ import division
import pytest
import popmodel as pm
from pkg_resources import resource_filename
from collections import Mapping
from copy import deepcopy

# Use parameters_template YAML file included with package as base set of
# parameters. Toggle settings in deepcopies of par (deepcopy needed for nested
# dict) in tests as needed.
@pytest.fixture(scope='module')
def par():
    yamlpath = resource_filename('popmodel','data/parameters_template.yaml')
    return pm.importyaml(yamlpath)

# KineticsRun instance without running solveode
@pytest.fixture(scope='module')
def k(hpar,par):
    return pm.KineticsRun(hpar,**par)

# KineticsRun instance that has had solveode() run.
@pytest.fixture(scope='module')
def k_solved(hpar, par):
    k_solved = pm.KineticsRun(hpar, **par)
    k_solved.solveode()
    return k_solved

<<<<<<< HEAD
# # KineticsRun instance with dosweep = True
# @pytest.fixture(scope='module')
# def k_sweep(hpar, par):
#     par_sweep = deepcopy(par)
#     par_sweep['sweep']['dosweep'] = True
#     k_sweep = pm.KineticsRun(hpar, **par_sweep)
#     k_sweep.solveode()
#     return k_sweep
=======
# KineticsRun instance with dosweep = True
@pytest.fixture(scope='module')
def k_sweep(hpar, par):
    par_sweep = deepcopy(par)
    par_sweep['sweep']['dosweep'] = True
    k_sweep = pm.KineticsRun(hpar, **par_sweep)
    k_sweep.solveode()
    return k_sweep
>>>>>>> f920c4d8

# KineticsRun instance set up for UV (vibrationless transition) without IR
@pytest.fixture(scope='module')
def k_uvonly(hpar, par):
    par_uvonly = deepcopy(par)
    uvonly_reqs = {'uvline': {'vib': '00'}, 'odepar': {'withoutUV': False,
                                                       'withoutIR': True}}
    _nestedupdate(par_uvonly, uvonly_reqs)
    k_uvonly = pm.KineticsRun(hpar, **par_uvonly)
    k_uvonly.solveode()
    return k_uvonly

def test_KineticsRun_instance_has_attributes(k):
    assert hasattr(k, 'detcell')
    assert hasattr(k, 'irlaser')
    assert hasattr(k, 'uvlaser')
    assert hasattr(k, 'odepar')
    assert hasattr(k, 'irline')
    assert hasattr(k, 'uvline')
    assert hasattr(k, 'rates')

def test_raise_error_popsfigure_without_pop_full(k):
    with pytest.raises(AttributeError):
        k.popsfigure()

def test_raise_error_popseries_without_pop_full(k):
    with pytest.raises(AttributeError):
        k.popseries('b')

def test_raise_error_calcfluor_without_pop_full(k):
    with pytest.raises(AttributeError):
        k.calcfluor()

def test_raise_error_vslaserfigure_without_pop_full(k):
    with pytest.raises(AttributeError):
        k.vslaserfigure(lambda x: 'dummy arg')

def test_raise_error_savecsv_without_pop_full(k):
    with pytest.raises(AttributeError):
        k.savecsv('does_not_reach_output')

def test_raise_error_saveoutput_without_pop_full(k):
    with pytest.raises(AttributeError):
        k.saveoutput('does_not_reach_output')

@pytest.mark.mpl_image_compare
def test_popsfigure_plots_suite_of_subpop_popcodes(k_solved):
    return k_solved.popsfigure(subpop=['ahd','bsl','clp','dda','b'])

@pytest.mark.mpl_image_compare
def test_popsfigure_default_subpop(k_solved):
    return k_solved.popsfigure()

@pytest.mark.mpl_image_compare
def test_popsfigure_integrate_uvlaser_only(k_uvonly):
    return k_uvonly.popsfigure(subpop=['b', 'c'])

# @pytest.mark.mpl_image_compare
# def test_vslaserfigure_defaults(k_sweep):
#     return k_sweep.vslaserfigure(k_sweep.popseries('b'))

# @pytest.mark.mpl_image_compare
# def test_absfigure_defaults(k_sweep):
#     return k_sweep.absfigure()

def test_calcfluor_returns_value(k_solved):
    assert k_solved.calcfluor()

def test_calcfluor_uvonly_returns_positive_value(k_uvonly):
    assert (k_uvonly.calcfluor() > 0)

@pytest.mark.parametrize("par_laser_setup", [
    {'uvline': {'vib': '00'}, 'odepar': {'withoutUV': False,
                                         'withoutIR': True}},
    {'uvline': {'vib': '10'}, 'odepar': {'withoutUV': False,
                                         'withoutIR': True}},
    {'uvline': {'vib': '11'}, 'odepar': {'withoutUV': False,
                                         'withoutIR': False}},
    {'uvline': {'vib': '01'}, 'odepar': {'withoutUV': False,
                                         'withoutIR': False}},
    {'odepar': {'withoutUV': True, 'withoutIR': True}},
    {'odepar': {'withoutUV': True, 'withoutIR': False}},
    ])
def test_KineticsRun_init_toggle_laser_setup(hpar, par, par_laser_setup):
    par_lasers = deepcopy(par)
    _nestedupdate(par_lasers, par_laser_setup)
    k_lasers = pm.KineticsRun(hpar, **par_lasers)
    assert hasattr(k_lasers, 'levels')

@pytest.mark.parametrize("par_laser_bad", [
    {'uvline': {'vib': '20'}, 'odepar': {'withoutUV': False,
                                         'withoutIR': True}},
    {'uvline': {'vib': '20'}, 'odepar': {'withoutUV': False,
                                         'withoutIR': False}},
    {'uvline': {'vib': '02'}, 'odepar': {'withoutUV': False,
                                         'withoutIR': False}},
    {'uvline': {'vib': '01'}, 'odepar': {'withoutUV': False,
                                         'withoutIR': True}},
    ])
def test_KineticsRun_init_toggle_laser_setup_ValueErrors(hpar, par,
                                                         par_laser_bad):
    par_lasers = deepcopy(par)
    _nestedupdate(par_lasers, par_laser_bad)
    with pytest.raises(ValueError):
        k = pm.KineticsRun(hpar, **par_lasers)

# def test_unicode_input():
#     \u1E98\u03B5\u1E2F\u0491\u1E13\u2624\u03B7\u2118\u028A\u2602

# Update nested dictionary like `par` for tests with parametrized values,
# see https://stackoverflow.com/a/3233356
def _nestedupdate(d, u):
    for k,v in u.items():
        if isinstance(v, Mapping):
            r = _nestedupdate(d.get(k, {}), v)
            d[k] = r
        else:
            d[k] = u[k]
    return d<|MERGE_RESOLUTION|>--- conflicted
+++ resolved
@@ -25,7 +25,6 @@
     k_solved.solveode()
     return k_solved
 
-<<<<<<< HEAD
 # # KineticsRun instance with dosweep = True
 # @pytest.fixture(scope='module')
 # def k_sweep(hpar, par):
@@ -34,16 +33,9 @@
 #     k_sweep = pm.KineticsRun(hpar, **par_sweep)
 #     k_sweep.solveode()
 #     return k_sweep
-=======
-# KineticsRun instance with dosweep = True
+
+# KineticsRun instance set up for UV (vibrationless transition) without IR
 @pytest.fixture(scope='module')
-def k_sweep(hpar, par):
-    par_sweep = deepcopy(par)
-    par_sweep['sweep']['dosweep'] = True
-    k_sweep = pm.KineticsRun(hpar, **par_sweep)
-    k_sweep.solveode()
-    return k_sweep
->>>>>>> f920c4d8
 
 # KineticsRun instance set up for UV (vibrationless transition) without IR
 @pytest.fixture(scope='module')
